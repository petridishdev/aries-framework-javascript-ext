--- conflicted
+++ resolved
@@ -26,24 +26,15 @@
     "test": "jest"
   },
   "devDependencies": {
-<<<<<<< HEAD
-    "@aries-framework/core": "0.2.0-alpha.129",
-    "@aries-framework/node": "0.2.0-alpha.129",
-=======
     "@aries-framework/core": "^0.2.0",
     "@aries-framework/node": "^0.2.0",
->>>>>>> ea6f9a64
     "@types/jest": "^27.0.2",
     "ts-node-dev": "^1.1.8",
     "tslog": "^3.2.2",
     "typescript": "~4.4.2"
   },
   "peerDependencies": {
-<<<<<<< HEAD
-    "@aries-framework/core": "0.2.0-alpha.129"
-=======
     "@aries-framework/core": "^0.2.0"
->>>>>>> ea6f9a64
   },
   "dependencies": {
     "class-transformer": "0.5.1",
