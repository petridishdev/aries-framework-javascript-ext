import type { OutOfBandInvitationProps, OutOfBandRecordWithInvitationProps } from '../examples'
import type {
  AgentMessage,
  ConnectionRecordProps,
  CreateOutOfBandInvitationConfig,
  CreateLegacyInvitationConfig,
} from '@aries-framework/core'

import { OutOfBandInvitation, Agent, RecordNotFoundError } from '@aries-framework/core'
import { Body, Controller, Delete, Example, Get, Path, Post, Query, Res, Route, Tags, TsoaResponse } from 'tsoa'
import { injectable } from 'tsyringe'

import { ConnectionRecordExample, outOfBandInvitationExample, outOfBandRecordExample, RecordId } from '../examples'
import { AcceptInvitationConfig, ReceiveInvitationByUrlProps, ReceiveInvitationProps } from '../types'

@Tags('Out Of Band')
@Route('/oob')
@injectable()
export class OutOfBandController extends Controller {
  private agent: Agent

  public constructor(agent: Agent) {
    super()
    this.agent = agent
  }

  /**
   * Retrieve all out of band records
   * @param invitationId invitation identifier
   * @returns OutOfBandRecord[]
   */
  @Example<OutOfBandRecordWithInvitationProps[]>([outOfBandRecordExample])
  @Get()
  public async getAllOutOfBandRecords(@Query('invitationId') invitationId?: RecordId) {
    let outOfBandRecords = await this.agent.oob.getAll()

    if (invitationId) outOfBandRecords = outOfBandRecords.filter((o) => o.outOfBandInvitation.id === invitationId)

    return outOfBandRecords.map((c) => c.toJSON())
  }

  /**
   * Retrieve an out of band record by id
   * @param recordId record identifier
   * @returns OutOfBandRecord
   */
  @Example<OutOfBandRecordWithInvitationProps>(outOfBandRecordExample)
  @Get('/:outOfBandId')
  public async getOutOfBandRecordById(
    @Path('outOfBandId') outOfBandId: RecordId,
    @Res() notFoundError: TsoaResponse<404, { reason: string }>
  ) {
    const outOfBandRecord = await this.agent.oob.findById(outOfBandId)

    if (!outOfBandRecord)
      return notFoundError(404, { reason: `Out of band record with id "${outOfBandId}" not found.` })

    return outOfBandRecord.toJSON()
  }

  /**
   * Creates an outbound out-of-band record containing out-of-band invitation message defined in
   * Aries RFC 0434: Out-of-Band Protocol 1.1.
   * @param config configuration of how out-of-band invitation should be created
   * @returns out-of-band record
   */
  @Example<{ invitationUrl: string; invitation: OutOfBandInvitationProps }>({
    invitationUrl: 'string',
    invitation: outOfBandInvitationExample,
  })
  @Post('/create-invitation')
  public async createInvitation(
<<<<<<< HEAD
    @Res() internalServerError: TsoaResponse<500, { message: string }>,
=======
    @Res() internalServerError: TsoaResponse<500, { message: string; error: unknown }>,
>>>>>>> d0d9a18d
    @Body() config?: Omit<CreateOutOfBandInvitationConfig, 'routing'> // routing prop removed because of issues with public key serialization
  ) {
    try {
      const oobRecord = await this.agent.oob.createInvitation(config)
      return {
        invitationUrl: oobRecord.outOfBandInvitation.toUrl({
          domain: this.agent.config.endpoints[0],
        }),
        invitation: oobRecord.outOfBandInvitation.toJSON({
          useLegacyDidSovPrefix: this.agent.config.useLegacyDidSovPrefix,
        }),
      }
    } catch (error) {
      return internalServerError(500, { message: `something went wrong: ${error}` })
    }
  }

  /**
   * Creates an outbound out-of-band record in the same way how `createInvitation` method does it,
   * but it also converts out-of-band invitation message to an "legacy" invitation message defined
   * in RFC 0160: Connection Protocol and returns it together with out-of-band record.
   *
   * @param config configuration of how a invitation should be created
   * @returns out-of-band record and invitation
   */
  @Example<{ outOfBandRecord: OutOfBandRecordWithInvitationProps; invitation: OutOfBandInvitationProps }>({
    outOfBandRecord: outOfBandRecordExample,
    invitation: outOfBandInvitationExample,
  })
  @Post('/create-legacy-invitation')
  public async createLegacyInvitation(
<<<<<<< HEAD
    @Res() internalServerError: TsoaResponse<500, { message: string }>,
=======
    @Res() internalServerError: TsoaResponse<500, { message: string; error: unknown }>,
>>>>>>> d0d9a18d
    @Body() config?: Omit<CreateLegacyInvitationConfig, 'routing'> // routing prop removed because of issues with public key serialization
  ) {
    try {
      const { outOfBandRecord, invitation } = await this.agent.oob.createLegacyInvitation(config)
      return {
        outOfBandRecord: outOfBandRecord.toJSON(),
        invitation: invitation.toJSON({
          useLegacyDidSovPrefix: this.agent.config.useLegacyDidSovPrefix,
        }),
      }
    } catch (error) {
      return internalServerError(500, { message: `something went wrong: ${error}` })
    }
  }

  /**
   * Creates a new connectionless legacy invitation.
   *
   * @param config configuration of how a connection invitation should be created
   * @returns a message and a invitationUrl
   */
  @Example<{ message: Pick<AgentMessage, 'id' | 'type'>; invitationUrl: string }>({
    message: { id: 'eac4ff4e-b4fb-4c1d-aef3-b29c89d1cc00', type: 'https://didcomm.org/connections/1.0/invitation' },
    invitationUrl: 'http://example.com/invitation_url',
  })
  @Post('/create-legacy-connectionless-invitation')
  public async createLegacyConnectionlessInvitation(
    @Body()
    config: {
      recordId: string
      message: AgentMessage
      domain: string
    },
    @Res() notFoundError: TsoaResponse<404, { reason: string }>,
    @Res() internalServerError: TsoaResponse<500, { message: string }>
  ) {
    try {
      return await this.agent.oob.createLegacyConnectionlessInvitation(config)
    } catch (error) {
      if (error instanceof RecordNotFoundError) {
        return notFoundError(404, { reason: `connection with connection id "${config.recordId}" not found.` })
      }
      return internalServerError(500, { message: `something went wrong: ${error}` })
    }
  }

  /**
   * Creates inbound out-of-band record and assigns out-of-band invitation message to it if the
   * message is valid.
   *
   * @param invitation either OutOfBandInvitation or ConnectionInvitationMessage
   * @param config config for handling of invitation
   * @returns out-of-band record and connection record if one has been created.
   */
  @Example<{ outOfBandRecord: OutOfBandRecordWithInvitationProps; connectionRecord: ConnectionRecordProps }>({
    outOfBandRecord: outOfBandRecordExample,
    connectionRecord: ConnectionRecordExample,
  })
  @Post('/receive-invitation')
  public async receiveInvitation(
    @Body() invitationRequest: ReceiveInvitationProps,
    @Res() internalServerError: TsoaResponse<500, { message: string }>
  ) {
    const { invitation, ...config } = invitationRequest

<<<<<<< HEAD
=======
    const inv = new OutOfBandInvitation({ ...invitation, handshakeProtocols: invitation.handshake_protocols })

>>>>>>> d0d9a18d
    try {
      const invite = new OutOfBandInvitation({ ...invitation, handshakeProtocols: invitation.handshake_protocols })
      const { outOfBandRecord, connectionRecord } = await this.agent.oob.receiveInvitation(invite, config)

      return {
        outOfBandRecord: outOfBandRecord.toJSON(),
        connectionRecord: connectionRecord?.toJSON(),
      }
    } catch (error) {
      return internalServerError(500, { message: `something went wrong: ${error}` })
    }
  }

  /**
   * Creates inbound out-of-band record and assigns out-of-band invitation message to it if the
   * message is valid.
   *
   * @param invitationUrl invitation url
   * @param config config for handling of invitation
   * @returns out-of-band record and connection record if one has been created.
   */
  @Example<{ outOfBandRecord: OutOfBandRecordWithInvitationProps; connectionRecord: ConnectionRecordProps }>({
    outOfBandRecord: outOfBandRecordExample,
    connectionRecord: ConnectionRecordExample,
  })
  @Post('/receive-invitation-url')
  public async receiveInvitationFromUrl(
    @Body() invitationRequest: ReceiveInvitationByUrlProps,
    @Res() internalServerError: TsoaResponse<500, { message: string }>
  ) {
    const { invitationUrl, ...config } = invitationRequest

    try {
      const { outOfBandRecord, connectionRecord } = await this.agent.oob.receiveInvitationFromUrl(invitationUrl, config)
      return {
        outOfBandRecord: outOfBandRecord.toJSON(),
        connectionRecord: connectionRecord?.toJSON(),
      }
    } catch (error) {
      return internalServerError(500, { message: `something went wrong: ${error}` })
    }
  }

  /**
   * Accept a connection invitation as invitee (by sending a connection request message) for the connection with the specified connection id.
   * This is not needed when auto accepting of connections is enabled.
   */
  @Example<{ outOfBandRecord: OutOfBandRecordWithInvitationProps; connectionRecord: ConnectionRecordProps }>({
    outOfBandRecord: outOfBandRecordExample,
    connectionRecord: ConnectionRecordExample,
  })
  @Post('/:outOfBandId/accept-invitation')
  public async acceptInvitation(
    @Path('outOfBandId') outOfBandId: RecordId,
    @Body() acceptInvitationConfig: AcceptInvitationConfig,
    @Res() notFoundError: TsoaResponse<404, { reason: string }>,
    @Res() internalServerError: TsoaResponse<500, { message: string }>
  ) {
    try {
      const { outOfBandRecord, connectionRecord } = await this.agent.oob.acceptInvitation(
        outOfBandId,
        acceptInvitationConfig
      )

      return {
        outOfBandRecord: outOfBandRecord.toJSON(),
        connectionRecord: connectionRecord?.toJSON(),
      }
    } catch (error) {
      if (error instanceof RecordNotFoundError) {
        return notFoundError(404, {
          reason: `mediator with mediatorId ${acceptInvitationConfig?.mediatorId} not found`,
        })
      }
      return internalServerError(500, { message: `something went wrong: ${error}` })
    }
  }

  /**
   * Deletes an out of band record from the repository.
   *
   * @param outOfBandId Record identifier
   */
  @Delete('/:outOfBandId')
  public async deleteOutOfBandRecord(
    @Path('outOfBandId') outOfBandId: RecordId,
    @Res() notFoundError: TsoaResponse<404, { reason: string }>,
    @Res() internalServerError: TsoaResponse<500, { message: string }>
  ) {
    try {
      this.setStatus(204)
      await this.agent.oob.deleteById(outOfBandId)
    } catch (error) {
      if (error instanceof RecordNotFoundError) {
        return notFoundError(404, { reason: `Out of band record with id "${outOfBandId}" not found.` })
      }
      return internalServerError(500, { message: `something went wrong: ${error}` })
    }
  }
}<|MERGE_RESOLUTION|>--- conflicted
+++ resolved
@@ -70,12 +70,8 @@
   })
   @Post('/create-invitation')
   public async createInvitation(
-<<<<<<< HEAD
-    @Res() internalServerError: TsoaResponse<500, { message: string }>,
-=======
     @Res() internalServerError: TsoaResponse<500, { message: string; error: unknown }>,
->>>>>>> d0d9a18d
-    @Body() config?: Omit<CreateOutOfBandInvitationConfig, 'routing'> // routing prop removed because of issues with public key serialization
+    @Body() config?: Omit<CreateOutOfBandInvitationConfig, 'routing'>
   ) {
     try {
       const oobRecord = await this.agent.oob.createInvitation(config)
@@ -106,12 +102,8 @@
   })
   @Post('/create-legacy-invitation')
   public async createLegacyInvitation(
-<<<<<<< HEAD
-    @Res() internalServerError: TsoaResponse<500, { message: string }>,
-=======
     @Res() internalServerError: TsoaResponse<500, { message: string; error: unknown }>,
->>>>>>> d0d9a18d
-    @Body() config?: Omit<CreateLegacyInvitationConfig, 'routing'> // routing prop removed because of issues with public key serialization
+    @Body() config?: Omit<CreateLegacyInvitationConfig, 'routing'>
   ) {
     try {
       const { outOfBandRecord, invitation } = await this.agent.oob.createLegacyInvitation(config)
@@ -176,11 +168,8 @@
   ) {
     const { invitation, ...config } = invitationRequest
 
-<<<<<<< HEAD
-=======
-    const inv = new OutOfBandInvitation({ ...invitation, handshakeProtocols: invitation.handshake_protocols })
-
->>>>>>> d0d9a18d
+    const inv = JsonTransformer.fromJSON(invitation, OutOfBandInvitation)
+
     try {
       const invite = new OutOfBandInvitation({ ...invitation, handshakeProtocols: invitation.handshake_protocols })
       const { outOfBandRecord, connectionRecord } = await this.agent.oob.receiveInvitation(invite, config)
