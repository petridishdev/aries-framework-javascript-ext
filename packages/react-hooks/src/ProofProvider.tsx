--- conflicted
+++ resolved
@@ -1,15 +1,9 @@
-<<<<<<< HEAD
-import type { Agent, ProofState, ProofStateChangedEvent, RecordDeletedEvent } from '@aries-framework/core'
-
-import { ProofEventTypes, ProofRecord, RepositoryEventTypes } from '@aries-framework/core'
-=======
 import type { RecordsState } from './recordUtils'
 import type { Agent, ProofState } from '@aries-framework/core'
 import type { PropsWithChildren } from 'react'
 
 import { ProofRecord } from '@aries-framework/core'
 import { useState, createContext, useContext, useEffect, useMemo } from 'react'
->>>>>>> ea6f9a64
 import * as React from 'react'
 
 import {
@@ -64,41 +58,6 @@
   }, [agent])
 
   useEffect(() => {
-<<<<<<< HEAD
-    if (!proofState.loading) {
-      const stateChangedListener = (event: ProofStateChangedEvent) => {
-        const newProofsState = [...proofState.proofs]
-        const index = newProofsState.findIndex((proof) => proof.id === event.payload.proofRecord.id)
-        if (index > -1) {
-          newProofsState[index] = event.payload.proofRecord
-        } else {
-          newProofsState.unshift(event.payload.proofRecord)
-        }
-
-        setProofState({
-          loading: proofState.loading,
-          proofs: newProofsState,
-        })
-      }
-
-      const deletedListener = async (event: RecordDeletedEvent<ProofRecord>) => {
-        if (event.payload.record.type !== ProofRecord.type) {
-          return
-        }
-        const newProofsState = proofState.proofs.filter((proof) => proof.id != event.payload.record.id)
-        setProofState({
-          loading: proofState.loading,
-          proofs: newProofsState,
-        })
-      }
-
-      agent?.events.on(ProofEventTypes.ProofStateChanged, stateChangedListener)
-      agent?.events.on(RepositoryEventTypes.RecordDeleted, deletedListener)
-
-      return () => {
-        agent?.events.off(ProofEventTypes.ProofStateChanged, stateChangedListener)
-        agent?.events.off(RepositoryEventTypes.RecordDeleted, deletedListener)
-=======
     if (!state.loading) {
       const proofAdded$ = recordsAddedByType(agent, ProofRecord).subscribe((record) =>
         setState(addRecord(record, state))
@@ -116,7 +75,6 @@
         proofAdded$?.unsubscribe()
         proofUpdated$?.unsubscribe()
         proofRemoved$?.unsubscribe()
->>>>>>> ea6f9a64
       }
     }
   }, [state, agent])
