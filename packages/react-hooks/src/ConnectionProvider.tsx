<<<<<<< HEAD
import type { Agent, ConnectionStateChangedEvent, DidExchangeState, RecordDeletedEvent } from '@aries-framework/core'

import { ConnectionEventTypes, ConnectionRecord, RepositoryEventTypes } from '@aries-framework/core'
=======
import type { RecordsState } from './recordUtils'
import type { Agent, DidExchangeState } from '@aries-framework/core'
import type { PropsWithChildren } from 'react'

import { ConnectionRecord } from '@aries-framework/core'
import { useState, createContext, useContext, useEffect, useMemo } from 'react'
>>>>>>> ea6f9a64
import * as React from 'react'

import {
  recordsAddedByType,
  recordsRemovedByType,
  recordsUpdatedByType,
  removeRecord,
  updateRecord,
  addRecord,
} from './recordUtils'

const ConnectionContext = createContext<RecordsState<ConnectionRecord> | undefined>(undefined)

export const useConnections = () => {
  const connectionContext = useContext(ConnectionContext)
  if (!connectionContext) {
    throw new Error('useConnections must be used within a ConnectionContextProvider')
  }
  return connectionContext
}

export const useConnectionById = (id: string): ConnectionRecord | undefined => {
  const { records: connections } = useConnections()
  return connections.find((c: ConnectionRecord) => c.id === id)
}

export const useConnectionByState = (state: DidExchangeState): ConnectionRecord[] => {
<<<<<<< HEAD
  const { connections } = useConnections()
=======
  const { records: connections } = useConnections()
>>>>>>> ea6f9a64
  const filteredConnections = useMemo(
    () => connections.filter((c: ConnectionRecord) => c.state === state),
    [connections, state]
  )
  return filteredConnections
}

interface Props {
  agent: Agent | undefined
}

const ConnectionProvider: React.FC<PropsWithChildren<Props>> = ({ agent, children }) => {
  const [state, setState] = useState<RecordsState<ConnectionRecord>>({
    records: [],
    loading: true,
  })

  const setInitialState = async () => {
    if (agent) {
      const records = await agent.connections.getAll()
      setState({ records, loading: false })
    }
  }

  useEffect(() => {
    setInitialState()
  }, [agent])

  useEffect(() => {
<<<<<<< HEAD
    if (!connectionState.loading) {
      const stateChangedListener = (event: ConnectionStateChangedEvent) => {
        const newConnectionsState = [...connectionState.connections]

        const index = newConnectionsState.findIndex((connection) => connection.id === event.payload.connectionRecord.id)
        if (index > -1) {
          newConnectionsState[index] = event.payload.connectionRecord
        } else {
          newConnectionsState.unshift(event.payload.connectionRecord)
        }

        setConnectionState({
          loading: connectionState.loading,
          connections: newConnectionsState,
        })
      }

      const deletedListener = async (event: RecordDeletedEvent<ConnectionRecord>) => {
        if (event.payload.record.type !== ConnectionRecord.type) {
          return
        }
        const newConnectionsState = connectionState.connections.filter(
          (connection) => connection.id != event.payload.record.id
        )
        setConnectionState({
          loading: connectionState.loading,
          connections: newConnectionsState,
        })
      }

      agent?.events.on(ConnectionEventTypes.ConnectionStateChanged, stateChangedListener)
      agent?.events.on(RepositoryEventTypes.RecordDeleted, deletedListener)

      return () => {
        agent?.events.off(ConnectionEventTypes.ConnectionStateChanged, stateChangedListener)
        agent?.events.off(RepositoryEventTypes.RecordDeleted, deletedListener)
=======
    if (!state.loading) {
      const connectionAdded$ = recordsAddedByType(agent, ConnectionRecord).subscribe((record) =>
        setState(addRecord(record, state))
      )

      const connectionUpdated$ = recordsUpdatedByType(agent, ConnectionRecord).subscribe((record) =>
        setState(updateRecord(record, state))
      )

      const connectionRemoved$ = recordsRemovedByType(agent, ConnectionRecord).subscribe((record) =>
        setState(removeRecord(record, state))
      )

      return () => {
        connectionAdded$.unsubscribe()
        connectionUpdated$.unsubscribe()
        connectionRemoved$.unsubscribe()
>>>>>>> ea6f9a64
      }
    }
  }, [state, agent])

  return <ConnectionContext.Provider value={state}>{children}</ConnectionContext.Provider>
}

export default ConnectionProvider<|MERGE_RESOLUTION|>--- conflicted
+++ resolved
@@ -1,15 +1,9 @@
-<<<<<<< HEAD
-import type { Agent, ConnectionStateChangedEvent, DidExchangeState, RecordDeletedEvent } from '@aries-framework/core'
-
-import { ConnectionEventTypes, ConnectionRecord, RepositoryEventTypes } from '@aries-framework/core'
-=======
 import type { RecordsState } from './recordUtils'
 import type { Agent, DidExchangeState } from '@aries-framework/core'
 import type { PropsWithChildren } from 'react'
 
 import { ConnectionRecord } from '@aries-framework/core'
 import { useState, createContext, useContext, useEffect, useMemo } from 'react'
->>>>>>> ea6f9a64
 import * as React from 'react'
 
 import {
@@ -37,11 +31,7 @@
 }
 
 export const useConnectionByState = (state: DidExchangeState): ConnectionRecord[] => {
-<<<<<<< HEAD
-  const { connections } = useConnections()
-=======
   const { records: connections } = useConnections()
->>>>>>> ea6f9a64
   const filteredConnections = useMemo(
     () => connections.filter((c: ConnectionRecord) => c.state === state),
     [connections, state]
@@ -71,44 +61,6 @@
   }, [agent])
 
   useEffect(() => {
-<<<<<<< HEAD
-    if (!connectionState.loading) {
-      const stateChangedListener = (event: ConnectionStateChangedEvent) => {
-        const newConnectionsState = [...connectionState.connections]
-
-        const index = newConnectionsState.findIndex((connection) => connection.id === event.payload.connectionRecord.id)
-        if (index > -1) {
-          newConnectionsState[index] = event.payload.connectionRecord
-        } else {
-          newConnectionsState.unshift(event.payload.connectionRecord)
-        }
-
-        setConnectionState({
-          loading: connectionState.loading,
-          connections: newConnectionsState,
-        })
-      }
-
-      const deletedListener = async (event: RecordDeletedEvent<ConnectionRecord>) => {
-        if (event.payload.record.type !== ConnectionRecord.type) {
-          return
-        }
-        const newConnectionsState = connectionState.connections.filter(
-          (connection) => connection.id != event.payload.record.id
-        )
-        setConnectionState({
-          loading: connectionState.loading,
-          connections: newConnectionsState,
-        })
-      }
-
-      agent?.events.on(ConnectionEventTypes.ConnectionStateChanged, stateChangedListener)
-      agent?.events.on(RepositoryEventTypes.RecordDeleted, deletedListener)
-
-      return () => {
-        agent?.events.off(ConnectionEventTypes.ConnectionStateChanged, stateChangedListener)
-        agent?.events.off(RepositoryEventTypes.RecordDeleted, deletedListener)
-=======
     if (!state.loading) {
       const connectionAdded$ = recordsAddedByType(agent, ConnectionRecord).subscribe((record) =>
         setState(addRecord(record, state))
@@ -126,7 +78,6 @@
         connectionAdded$.unsubscribe()
         connectionUpdated$.unsubscribe()
         connectionRemoved$.unsubscribe()
->>>>>>> ea6f9a64
       }
     }
   }, [state, agent])
